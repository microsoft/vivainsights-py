--- conflicted
+++ resolved
@@ -24,13 +24,9 @@
     metric_str : list of str, optional
         List of metric columns to aggregate for classification.
     version : str, optional
-<<<<<<< HEAD
-        Version of classification: "12w" (12-week rolling average) or "4w" (4-week rolling average). Default is "12w".
+        Version of classification: "12w" (12-week rolling average), "4w" (4-week rolling average), or None for custom parameters. Default is "12w".
     figsize : tuple, optional
         The `figsize` parameter is an optional tuple that specifies the size of the figure for the boxplot visualization. It should be in the format `(width, height)`, where `width` and `height` are in inches. If not provided, a default size of (8, 6) will be used.        
-=======
-        Version of classification: "12w" (12-week rolling average), "4w" (4-week rolling average), or None for custom parameters. Default is "12w".
->>>>>>> 3e34aaea
     return_type : str, optional
         What to return: "data" (default), "plot", or "table".
     threshold : int, optional
