# --------------------------------------------------------------------------------------------
# Copyright (c) Microsoft Corporation. All rights reserved.
# Licensed under the MIT License. See LICENSE.txt in the project root for license information.
# --------------------------------------------------------------------------------------------
"""
This module visualizes the average of metric by sub-population over time. 
Returns a line plot showing the average of a selected metric by default.
Additional options available to return a summary table.
"""
import pandas as pd
import seaborn as sns
import numpy as np
from vivainsights.extract_date_range import extract_date_range
from vivainsights.color_codes import *
from vivainsights.totals_col import totals_col
import matplotlib.pyplot as plt
import matplotlib.dates as mdates
import warnings
from matplotlib.lines import Line2D
from matplotlib.ticker import FixedLocator
from matplotlib.ticker import MaxNLocator, FuncFormatter

# Ignore warnings for cleaner output
warnings.filterwarnings("ignore")


def create_line_calc(data: pd.DataFrame, metric: str, hrvar: str, mingroup = 5):  
    output = data.groupby(['MetricDate', hrvar]).agg(
        metric = (metric, 'mean'),
        n = ('PersonId', 'nunique')
    )
    output = output[output['n'] >= mingroup]
    output = output.reset_index()
    return output

<<<<<<< HEAD
=======

def _add_header_decoration(fig, color='#fe7f4f'):
    """Orange rule + box just BELOW the title (your exact geometry)."""
    line = Line2D([0.01, 1.0], [0.85, 0.85],
                  transform=fig.transFigure, color=color,
                  linewidth=1.2, clip_on=False)
    fig.add_artist(line)

    rect = plt.Rectangle((0.01, 0.85), 0.03, -0.015,
                         transform=fig.transFigure, facecolor=color,
                         clip_on=False, linewidth=0)
    fig.add_artist(rect)


>>>>>>> b345badc
def create_line_viz(data: pd.DataFrame, metric: str, hrvar: str, mingroup = 5, figsize: tuple = None):
    # summarised output
    sum_df = create_line_calc(data, metric, hrvar, mingroup)
    sum_df['MetricDate'] = pd.to_datetime(sum_df['MetricDate'], format='%Y-%m-%d', errors='coerce')
    sum_df = sum_df.dropna(subset=['MetricDate'])
    
    # Set colours for the plot
    col_highlight = Colors.HIGHLIGHT_NEGATIVE.value
    col_main = Colors.PRIMARY.value

    # Clean labels for plotting
    clean_nm = metric.replace("_", " ")
    cap_str = extract_date_range(sum_df, return_type='text')
    sub_str = f'By {hrvar}'

<<<<<<< HEAD
    if(len(data[hrvar].unique()) <=4 ): #if hrvar column has 4 or less distinct values
        # Setup plot size.
=======
    if (len(data[hrvar].unique()) <= 4):
>>>>>>> b345badc
        fig, ax = plt.subplots(figsize=figsize if figsize else (8, 6))

        sns.lineplot(
            data=sum_df,
            x='MetricDate',
            y='metric',
            hue=hrvar,
            ax=ax,
            palette=COLOR_PALLET_ALT_2[0:sum_df[hrvar].nunique()]
        )

        # Remove splines. Can be done one at a time or can slice with a list.
        ax.spines[['top','right','left']].set_visible(False)
        ax.grid(axis='y', alpha=0.15)

        ymin = 0 if sum_df['metric'].min() >= 0 else sum_df['metric'].min()
        ymax = sum_df['metric'].max()
        pad = (ymax - ymin) * 0.10 if ymax > ymin else 1.0
        ax.set_ylim(ymin, ymax + pad)

        ax.xaxis.set_major_locator(mdates.MonthLocator(interval=1))
        ax.xaxis.set_major_formatter(mdates.DateFormatter('%d %b %y'))
        ax.tick_params(axis='x', rotation=45, labelsize=9, bottom=True, top=False,
                       labelbottom=True, labeltop=False)
        ax.set_xlabel('')

        ax.yaxis.set_major_locator(MaxNLocator(nbins=6))
        ax.yaxis.set_major_formatter(FuncFormatter(lambda x, _: f'{x:.0f}'))
        ax.tick_params(axis='y', left=True, right=False, labelleft=True, labelright=False,
                       pad=2, labelsize=11)
        ax.set_ylabel(clean_nm)

        # -------- LEGEND: move OUTSIDE on the right (no overlap) --------
        n_groups = int(sum_df[hrvar].nunique())
        ax.legend(
            title=hrvar,
            frameon=False,
            loc='upper left',
            bbox_to_anchor=(1.02, 1.0),   # outside, to the right
            borderaxespad=0.0,
            ncol=1 if n_groups <= 6 else 2,
            handlelength=2.0,
            columnspacing=1.0,
            labelspacing=0.4
        )

        # Titles & caption
        fig.text(0.02, 0.91, clean_nm, ha='left', fontsize=13, weight='bold', alpha=.8)
        fig.text(0.02, 0.86, sub_str,   ha='left', fontsize=11, alpha=.8)
        fig.text(0.12, -0.08, cap_str,  ha='left', fontsize=9,  alpha=.7)

        # Orange rule + box (below the title)
        _add_header_decoration(fig, color=col_highlight)

        # Layout: reserve top for title + rule and right for legend
        fig.subplots_adjust(top=0.80, right=0.80, bottom=0.22, left=0.10)
        return fig

    else: #hrvar has more than 4 distinct values, so we use facet grid

        facet_grid_plot = sns.FacetGrid(data = sum_df,
                    hue = hrvar,
                    col = hrvar,
                    col_wrap=2,
                    height=4,
                    aspect=1
                    )

        facet_grid_plot.map(sns.lineplot,"MetricDate","metric")

        #To add space between the title and subplots
        facet_grid_plot.figure.tight_layout(rect=[0, 0, 1, 0.96])

        # Set title
        facet_grid_plot.figure.text(x=0.07, y=1, s= clean_nm, ha='left', fontsize=13, weight='bold', alpha=.8)

        # Set subtitle
        facet_grid_plot.figure.text(x=0.07, y=.98, s=sub_str, ha='left', fontsize=11, alpha=.8)

        # Set source text
        facet_grid_plot.figure.text(x=0.1, y=-0.08, s=cap_str, ha='left', fontsize=9, alpha=.7)

        # Add orange line and rectangle at the top (matches other visuals)
        facet_grid_plot.figure.lines.append(
            Line2D(
                [0, 0.9], [0.970, 0.970], 
                transform=facet_grid_plot.figure.transFigure,
                color=col_highlight,
                linewidth=0.6,
                clip_on=False
            )
        )

        facet_grid_plot.figure.patches.extend([
                plt.Rectangle(
                    (0, 0.970), 0.05, -0.005, 
                    facecolor=col_highlight,
                    transform=facet_grid_plot.figure.transFigure,
                    clip_on=False,
                    linewidth=0
            )
        ])

        #setting labels
        for ax in facet_grid_plot.axes:
            ax.set_ylabel(clean_nm)
            ax.set_xlabel('')

        #rotating dates on xticklabels for better readability
        for ax in facet_grid_plot.axes.flat:
            if(len(ax.get_xticklabels())>0):
                ax.set_xticklabels(ax.get_xticklabels(),rotation=45)
        
        return facet_grid_plot


def create_line(data: pd.DataFrame, metric: str, hrvar: str, mingroup = 5, return_type: str = 'plot', figsize: tuple = None):
    """
    Name
    ----
    create_line
    
    Description
    -----------
    Provides a week by week view of a selected metric, visualised as line charts.

    Parameters
    ----------
    data : pandas dataframe
        person query data
    metric : str
        name of the metric to be analysed
    hrvar : str
        name of the organizational attribute to be used for grouping
    mingroup : int, optional
        Numeric value setting the privacy threshold / minimum group size, by default 5
    figsize : tuple, optional
        Size of the figure to be plotted, by default None which sets it to (8, 6)
    return_type : str, optional
        type of output to return. Defaults to "plot".
     
    Returns
    -------
    Various
        The output, either a plot or a table, depending on the value passed to `return_type`.

    Example
    -------
    >>> import vivainsights as vi
    >>> pq_data = vi.load_pq_data()
    >>> create_line(pq_data, metric = "Collaboration_hours", hrvar = "LevelDesignation")       
 
    """    
    
    ## Handling None value passed to hrvar
    if(hrvar is None):
        data = totals_col(data = data)
        hrvar = "Total"
        
    if return_type == "plot":
        out = create_line_viz(data=data, metric=metric, hrvar=hrvar, mingroup=mingroup, figsize=figsize)
    elif return_type == "table":
        out = create_line_calc(data=data, metric=metric, hrvar=hrvar, mingroup=mingroup)
    else:
        out = "Invalid input. Please check your inputs and try again."
    return out<|MERGE_RESOLUTION|>--- conflicted
+++ resolved
@@ -33,8 +33,6 @@
     output = output.reset_index()
     return output
 
-<<<<<<< HEAD
-=======
 
 def _add_header_decoration(fig, color='#fe7f4f'):
     """Orange rule + box just BELOW the title (your exact geometry)."""
@@ -49,8 +47,7 @@
     fig.add_artist(rect)
 
 
->>>>>>> b345badc
-def create_line_viz(data: pd.DataFrame, metric: str, hrvar: str, mingroup = 5, figsize: tuple = None):
+def create_line_viz(data: pd.DataFrame, metric: str, hrvar: str, mingroup = 5, figsize: tuple = None, figsize: tuple = None):
     # summarised output
     sum_df = create_line_calc(data, metric, hrvar, mingroup)
     sum_df['MetricDate'] = pd.to_datetime(sum_df['MetricDate'], format='%Y-%m-%d', errors='coerce')
@@ -65,12 +62,7 @@
     cap_str = extract_date_range(sum_df, return_type='text')
     sub_str = f'By {hrvar}'
 
-<<<<<<< HEAD
-    if(len(data[hrvar].unique()) <=4 ): #if hrvar column has 4 or less distinct values
-        # Setup plot size.
-=======
     if (len(data[hrvar].unique()) <= 4):
->>>>>>> b345badc
         fig, ax = plt.subplots(figsize=figsize if figsize else (8, 6))
 
         sns.lineplot(
