--- conflicted
+++ resolved
@@ -100,11 +100,8 @@
     font_col : str
         String to specify font colour.
     legend_pos : str
-<<<<<<< HEAD
         String to specify position of legend. Valid values include:  
-=======
         String to specify position of legend. Valid values include: 
->>>>>>> cafb6bbd
         - `"best"`
         - `"upper right"`
         - `"upper left"`
