# --------------------------------------------------------------------------------------------
# Copyright (c) Microsoft Corporation. All rights reserved.
# Licensed under the MIT License. See LICENSE.txt in the project root for license information.
# --------------------------------------------------------------------------------------------
"""
This module performs network analysis with a person-to-person query
"""
import vivainsights as vi
import pandas as pd
import igraph as ig
import matplotlib.pyplot as plt
import matplotlib.colors as mcolors
import matplotlib.lines as mlines
from matplotlib.backends.backend_pdf import PdfPages
import random
from sklearn.preprocessing import minmax_scale
import time

def network_p2p(data, 
    hrvar = "Organization",
    return_type = "plot",
    centrality = None,
    community = None,
    weight = None,
    comm_args = None,
    layout = "mds",
    path = "",
    style = "igraph",
    bg_fill = "#FFFFFF",
    font_col = "grey20",
    legend_pos = "best",
    palette = "rainbow",
    node_alpha = 0.7,
    edge_alpha = 1,
    edge_col = "#777777",
    node_sizes = [1, 20],
    seed = 1
):
    """
    Name
    ----
    network_p2p

    Description
    ------------
    This function returns a network plot given a data frame containing a person-to-person query.

    Parameters
    ----------
    data : dataframe 
        Data frame containing a person-to-person query.
    hrvar : str 
        String containing the label for the HR attribute.
    return_type : str 
        A different output is returned depending on the value passed to the `return_type` argument:
        - `'plot'` (default)
        - `'plot-pdf'`
        - `'sankey'`
        - `'table'`
        - `'data'`
        - `'network'`

    centrality : str 
        string to determines which centrality measure is used to scale the size of the nodes. All centrality measures are automatically calculated when it is set to one of the below values, and reflected in the `'network'` and `'data'` outputs. 
        Measures include:
        - `betweenness`
        - `closeness`
        - `degree`
        - `eigenvector`
        - `pagerank`
        When `centrality` is set to None, no centrality is calculated in the outputs and all the nodes would have the same size. 

    community : str 
        String determining which community detection algorithms to apply. Valid values include:
        - `None` (default): compute analysis or visuals without computing communities.
        - `"multilevel (a version of louvain)"`
        - `"leiden"`
        - `"edge_betweenness"`
        - `"fastgreedy"`
        - `"infomap"`
        - `"label_propagation"`
        - `"leading_eigenvector"`
        - `"optimal_modularity"`
        - `"spinglass"`
        - `"walk_trap"`

    weight : str 
        String to specify which column to use as weights for the network. To create a graph without weights, supply `None` to this argument.
    comm_args : list
        list containing the arguments to be passed through to igraph's clustering algorithms. Arguments must be named. See examples section on how to supply arguments in a named list.
    layout : str
        String to specify the node placement algorithm to be used. Defaults to `"mds"` for the deterministic multi-dimensional scaling of nodes. 
        See <https://rdrr.io/cran/ggraph/man/layout_tbl_graph_igraph.html> for a full  list of options.
    path : str (file path)
        File path for saving the PDF output. Defaults to a timestamped path based on current parameters.
    style: str 
        String to specify which plotting style to use for the network plot. Valid values include:
        - `"igraph"`
        - `"ggraph"`

    bg_fill : str 
        String to specify background fill colour.
    font_col : str
        String to specify font colour.
    legend_pos : str
        String to specify position of legend. 
    palette : str 
        String specifying the function to generate a colour palette with a single argument `n`. Uses `"rainbow"` by default.
    node_alpha : int 
        A numeric value between 0 and 1 to specify the transparency of the nodes. Defaults to 0.7.
    :param edge_alpha : int
        A numeric value between 0 and 1 to specify the transparency of the edges (only for 'ggraph' mode). Defaults to 1.
    edge_col: String to specify edge link colour.
    node_sizes: int
        Numeric vector of length two to specify the range of node sizes to rescale to, when `centrality` is set to a non-null value.
    seed : int
        Seed for the random number generator passed to either `set.seed()` when the louvain or leiden community detection algorithm is used, to ensure consistency. Only applicable when `community` is set to one of the valid non-null values.

    Returns
    -------
    A different output is returned depending on the value passed to the `return_type` argument:
    - `'plot'`: return a network plot, interactively within R.
    - `'plot-pdf'`: save a network plot as PDF. This option is recommended when the graph is large, which make take a long time to run if `return_type = 'plot'` is selected. Use this together with `path` to control the save location.
    - `'sankey'`: return a sankey plot combining communities and HR attribute. This is only valid if a community detection method is selected at community`.
    - `'table'`: return a vertex summary table with counts in communities and HR attribute. When `centrality` is non-NULL, the average centrality values are calculated per group.
    - `'data'`: return a vertex data file that matches vertices with communities and HR attributes.
    - `'network'`: return 'igraph' object.

    Examples
    --------
    
    # Return the vertex table with counts in communities and HR attribute
    vi.network_p2p(data = p2p_data, community = "leiden", comm_args = {"resolution": 0.1}, return_type = "table")
    """
    path ="p2p" + ("" if community is None else '_' + community)

    if len(node_sizes) != 2:
        raise ValueError("`node_sizes` must be of length 2")

    #Set data frame for edges
    if weight is None:
        edges = data.assign(NoWeight = 1).loc[:, ["PrimaryCollaborator_PersonId", "SecondaryCollaborator_PersonId", "NoWeight"]].rename(columns = {"NoWeight": "weight"})

    else:
        edges = data.loc[:, ["PrimaryCollaborator_PersonId", "SecondaryCollaborator_PersonId", weight]]

    pc_hrvar = "PrimaryCollaborator_" + hrvar
    sc_hrvar = "SecondaryCollaborator_" + hrvar

    # TieOrigin = PrimaryCollaborator
    tieOrigin = (
        edges[["PrimaryCollaborator_PersonId"]].drop_duplicates()
        .merge(data[["PrimaryCollaborator_PersonId", pc_hrvar]], on = "PrimaryCollaborator_PersonId", how = "left") #left join
        .rename(columns = {"PrimaryCollaborator_PersonId": "node"})
        .assign(**{hrvar: lambda row: row[pc_hrvar]}) #assign new column
        .drop(columns = [pc_hrvar]) 
    )

    # TieDest = SecondaryCollaborator
    tieDest = (
        edges[["SecondaryCollaborator_PersonId"]].drop_duplicates()
        .merge(data[["SecondaryCollaborator_PersonId", sc_hrvar]], on = "SecondaryCollaborator_PersonId", how = "left")
        .rename(columns = {"SecondaryCollaborator_PersonId": "node"})
        .assign(**{hrvar: lambda row: row[sc_hrvar]})
        .drop(columns = [sc_hrvar])
    )

    # Vertices data frame to provide meta-data
    vert_ft = pd.concat([tieOrigin, tieDest]).drop_duplicates()

    # Create igraph object
    g_raw = ig.Graph.TupleList(edges.itertuples(index=False), directed=True, weights=True)

    # Assign vertex attributes - HR attribute and node
    g_raw.vs[hrvar] = vert_ft[hrvar].tolist()
    g_raw.vs["node"] = vert_ft["node"].tolist()

    # Assign weights
    g_raw.es["weight"] = edges["weight"]

    # allowed community values
    valid_comm = ["leiden", "multilevel", "edge_betweenness", "fastgreedy", "infomap", "label_propagation", "leading_eigenvector", "optimal_modularity", "spinglass", "walk_trap"]

    # Finalise `g` object
    # If community detection is selected, this is where the communities are appended
    if community is None:
        g = g_raw.simplify()
        v_attr = hrvar 
        
    elif community in valid_comm:
        random.seed(seed)
        g_ud = g_raw.as_undirected() # Convert to undirected graph
        
        # combine arguments to clustering algorithms
        comm_func = getattr(ig.Graph, "community_" + community)
        if comm_args is None:
            comm_args = {}

        # call community detection function
        comm_out = comm_func(graph = g_ud, **comm_args)
        g = g_ud.simplify()
        g.vs["cluster"] = [str(member) for member in comm_out.membership]

        #Name of vertex attribute
        v_attr = "cluster"
    else: 
        raise ValueError("Please enter a valid input for `community`.")
        
    # centrality calculations ------------------------
    # valid values of `centrality`
    valid_cent = ['betweenness', 'closeness', 'degree', 'eigenvector', 'pagerank']  
    
    # attach centrality calculations if `centrality` is not None
    if centrality in valid_cent:
        g = vi.network_summary(g, return_type="network")
        node_sizes = (node_sizes[1] - node_sizes[0]) 
        node_sizes *= minmax_scale(g.vs[centrality]) + node_sizes #min and max values
        g.vs["node_size"] = node_sizes/100 #scale for plotting      
    elif centrality is None:
        # all nodes with the same size if centrality is not calculated
        #a djust for plotting formats
        if style == "igraph":
            g.vs["node_size"] = [0.08] * g.vcount()
        elif style == "ggraph":
            g.vs["node_size"] = [0.08] * g.vcount()
            node_sizes = [0.03,0.03] #fix node size
    else:
        raise ValueError("Please enter a valid input for `centrality`.")

    # Common area ------------------- ----------------
    # vertex table
    vert_ft = vert_ft.rename(columns = {"node": "name"})    
    
    if centrality is not None:
        if community is None:
            vert_tb = pd.DataFrame({
                "name": g.vs["name"],
                "betweenness": g.vs["betweenness"],
                "closeness": g.vs["closeness"],
                "degree": g.vs["degree"],
                "eigenvector": g.vs["eigenvector"],
                "pagerank": g.vs["pagerank"],
            })
        else :
            vert_tb = pd.DataFrame({
                "name": g.vs["name"],
                "cluster": g.vs[v_attr],
                "betweenness": g.vs["betweenness"],
                "closeness": g.vs["closeness"],
                "degree": g.vs["degree"],
                "eigenvector": g.vs["eigenvector"],
                "pagerank": g.vs["pagerank"],
            })
    else:
        if community is None:
            vert_tb = pd.DataFrame({
                "name": g.vs["name"],
            })
        else:
            vert_tb = pd.DataFrame({
                "name": g.vs["name"],
                "cluster": g.vs[v_attr]
            })

    vert_tb = vert_tb.merge(vert_ft, on = "name", how = "left").drop_duplicates() #merge hrvar to vertex table
    
    g_layout = g.layout(layout)

    out_path = path + '_' + time.strftime("%y%m%d_%H%M%S") + '.pdf'

    # Return outputs ---------------------------------------
    #use fast plotting method
    if return_type in ["plot", "plot-pdf"]:
        
        def rainbow(n):
            return [f"#{random.randint(0, 0xFFFFFF):06x}" for _ in range(n)]
            
        # Set colours
        vert_tb = vert_tb.drop_duplicates()
        
        colour_tb = (
            pd.DataFrame({v_attr: g.vs[v_attr]})
             .assign(colour = eval(f"{palette}(len(vert_tb))"))
        )

        # Colour vector
        colour_v = (
            pd.DataFrame({v_attr: g.vs[v_attr]})
            .merge(colour_tb, on = v_attr, how = "left")
            .loc[:, "colour"]
        )

        if style == "igraph":
            # Set graph plot colours
            # color_names = list(mcolors.CSS4_COLORS.keys())
            # g.vs["color"] = [mcolors.to_rgba(color_names[i % len(color_names)], alpha=node_alpha) for i in range(len(g.vs))]
    
            g.vs["frame_color"] = None
            g.es["width"] = 1

            #Internal basic plotting function used inside 'network_p2p()'
            def plot_basic_graph(pdf=False):
                
                fig, ax = plt.subplots(figsize=(10, 10))
                plt.rcParams["figure.facecolor"] = bg_fill
                layout_func = getattr(ig.Graph, f"layout_{layout}")
<<<<<<< HEAD
                
                # Legend position
                # if lpos == "left":
                #     lpos_loc = 'center left'
                # elif lpos == "right":
                #     lpos_loc = 'center right'
                # elif lpos == "top":
                #     lpos_loc = 'upper center'
                # elif lpos == "bottom":
                #     lpos_loc = 'lower center'
                # else:
                #     raise ValueError("Invalid input for `legend_pos`.")
=======
                #Legend position
                if legend_pos == "left":
                    leg_loc = 'center left'
                    leg_cols = 1
                elif legend_pos == "right":
                    leg_loc = 'center right'
                    leg_cols = 1
                elif legend_pos == "top":
                    leg_loc = 'upper center'
                    leg_cols = len(vert_tb)
                elif legend_pos == "bottom":
                    leg_loc = 'lower center'
                    leg_cols = len(vert_tb)
                else:
                    raise ValueError("Invalid input for `legend_pos`.")
>>>>>>> 02f8080c
                
                # Get the unique values of the vertex attribute
                unique_values = list(set(g.vs[v_attr]))
                
                # Create a colormap with one color for each unique value
                cmap = mcolors.ListedColormap([plt.get_cmap('tab20')(i) for i in range(len(unique_values))])

                handles = []
                labels = []
                
                # Map each unique value to an index in the colormap
                value_to_index = {value: i for i, value in enumerate(unique_values)}
                
                # Legend
                for i, value in enumerate(unique_values):
                    marker = mlines.Line2D([0], [0], marker='o', color='w', label=value, markerfacecolor=cmap(i), markersize=5)
                    handles.append(marker)
                    labels.append(value)
                    
                # Set node colours
                for i, value in enumerate(g.vs[v_attr]):
                    index = value_to_index[g.vs[i][v_attr]]
                    color = cmap(index)
                    g.vs[i]["color"] = color


                ig.plot(
                    g,
                    layout = layout_func(g),
                    target=ax,
                    vertex_label = None,
                    vertex_size = g.vs["node_size"],
                    edge_arrow_mode = "0",
                    edge_arrow_size=0, 
                    edge_color = "#adadad",
                )              
                
                plt.legend(
<<<<<<< HEAD
                    loc = legend_pos,
=======
                    loc = leg_loc,
>>>>>>> 02f8080c
                    edgecolor= edge_col,
                    frameon = False,
                    markerscale = 1,
                    fontsize= 5,
                    handles = handles,
                    labels = labels,
                    labelcolor = 'grey',
                    ncols = leg_cols
                )

                if pdf:
                    return fig
                
                return plt.show() #return 'ggplot' object

            # Default PDF output unless None supplied to path
            if return_type == "plot":
                
                plot_basic_graph(lpos = legend_pos)
                
            elif return_type == "plot-pdf":
                with PdfPages(out_path) as pdf:
                    pdf.savefig(plot_basic_graph(pdf=True))
                print(f"Saved to {out_path}.")

        else:
            raise ValueError("Invalid input for `style`.")
    
    elif return_type == "data":
        
        vert_tb = vert_tb.reset_index(drop = True) 
        
        return vert_tb
    
    elif return_type == "network":
        
        return g
    
    elif return_type == "sankey":
        if community is None:
            raise ValueError("Note: no sankey return option is available if `None` is selected at `community`. Please specify a valid community detection algorithm.")
        elif community in valid_comm:
            vi.create_sankey(data = vert_tb.groupby([hrvar, 'cluster']).size().reset_index(name='n'), var1=hrvar, var2='cluster')
    
    elif return_type == "table":
        if community is None:
            if centrality is None:
                vert_tb = vert_tb.groupby(hrvar).size().reset_index(name='n')
            else:
                vert_tb = vert_tb.groupby(hrvar).agg(
                    n=('betweenness', 'size'),
                    betweenness=('betweenness', 'mean'),
                    closeness=('closeness', 'mean'),
                    degree=('degree', 'mean'),
                    eigenvector=('eigenvector', 'mean'),
                    pagerank=('pagerank', 'mean')
                )
        elif community in valid_comm:
            if centrality is None:
                vert_tb = vert_tb.groupby([hrvar, 'cluster']).size().reset_index(name='n')
            else:
                vert_tb = vert_tb.groupby([hrvar, 'cluster']).agg(
                    n=('betweenness', 'size'),
                    betweenness=('betweenness', 'mean'),
                    closeness=('closeness', 'mean'),
                    degree=('degree', 'mean'),
                    eigenvector=('eigenvector', 'mean'),
                    pagerank=('pagerank', 'mean')
            )
                
        return vert_tb
            
    else:
        raise ValueError("invalid input for `return_type`.")<|MERGE_RESOLUTION|>--- conflicted
+++ resolved
@@ -304,7 +304,6 @@
                 fig, ax = plt.subplots(figsize=(10, 10))
                 plt.rcParams["figure.facecolor"] = bg_fill
                 layout_func = getattr(ig.Graph, f"layout_{layout}")
-<<<<<<< HEAD
                 
                 # Legend position
                 # if lpos == "left":
@@ -317,23 +316,6 @@
                 #     lpos_loc = 'lower center'
                 # else:
                 #     raise ValueError("Invalid input for `legend_pos`.")
-=======
-                #Legend position
-                if legend_pos == "left":
-                    leg_loc = 'center left'
-                    leg_cols = 1
-                elif legend_pos == "right":
-                    leg_loc = 'center right'
-                    leg_cols = 1
-                elif legend_pos == "top":
-                    leg_loc = 'upper center'
-                    leg_cols = len(vert_tb)
-                elif legend_pos == "bottom":
-                    leg_loc = 'lower center'
-                    leg_cols = len(vert_tb)
-                else:
-                    raise ValueError("Invalid input for `legend_pos`.")
->>>>>>> 02f8080c
                 
                 # Get the unique values of the vertex attribute
                 unique_values = list(set(g.vs[v_attr]))
@@ -372,11 +354,7 @@
                 )              
                 
                 plt.legend(
-<<<<<<< HEAD
                     loc = legend_pos,
-=======
-                    loc = leg_loc,
->>>>>>> 02f8080c
                     edgecolor= edge_col,
                     frameon = False,
                     markerscale = 1,
