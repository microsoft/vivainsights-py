seaborn
pandas
matplotlib
matplotlib-inline
scipy
numpy
igraph
plotly
scikit-learn
<<<<<<< HEAD
setuptools
=======
adjustText
>>>>>>> 6fd149ee
<|MERGE_RESOLUTION|>--- conflicted
+++ resolved
@@ -7,8 +7,5 @@
 igraph
 plotly
 scikit-learn
-<<<<<<< HEAD
 setuptools
-=======
-adjustText
->>>>>>> 6fd149ee
+adjustText